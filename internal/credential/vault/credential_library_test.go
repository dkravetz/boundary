package vault

import (
	"context"
	"testing"

	"github.com/hashicorp/boundary/internal/credential/vault/store"
	"github.com/hashicorp/boundary/internal/db"
	"github.com/hashicorp/boundary/internal/iam"
	"github.com/stretchr/testify/assert"
	"github.com/stretchr/testify/require"
)

func TestMethodType(t *testing.T) {
	t.Parallel()
	assert := assert.New(t)
	assert.IsType(MethodGet, MethodPost)
	assert.IsType(MethodPost, MethodGet)
}

func TestCredentialLibrary_New(t *testing.T) {
	t.Parallel()
	conn, _ := db.TestSetup(t, "postgres")
	wrapper := db.TestWrapper(t)
	rw := db.New(conn)

	_, prj := iam.TestScopes(t, iam.TestRepo(t, conn, wrapper))
	cs := TestCredentialStores(t, conn, wrapper, prj.PublicId, 1)[0]

	type args struct {
		storeId   string
		vaultPath string
		opts      []Option
	}

	tests := []struct {
		name          string
		args          args
		want          *CredentialLibrary
		wantErr       bool
		wantCreateErr bool
	}{
		{
			name: "missing-store-id",
			args: args{
				storeId:   "",
				vaultPath: "vault/path",
			},
			want: &CredentialLibrary{
				CredentialLibrary: &store.CredentialLibrary{
					VaultPath: "vault/path",
				},
			},
			wantCreateErr: true,
		},
		{
			name: "missing-vault-path",
			args: args{
				storeId: cs.PublicId,
			},
			want: &CredentialLibrary{
				CredentialLibrary: &store.CredentialLibrary{
					StoreId: cs.PublicId,
				},
			},
			wantCreateErr: true,
		},
		{
			name: "no-options",
			args: args{
				storeId:   cs.PublicId,
				vaultPath: "vault/path",
			},
			want: &CredentialLibrary{
				CredentialLibrary: &store.CredentialLibrary{
					StoreId:   cs.PublicId,
					VaultPath: "vault/path",
				},
			},
			wantCreateErr: true,
		},
		{
			name: "with-name",
			args: args{
				storeId:   cs.PublicId,
				vaultPath: "vault/path",
				opts: []Option{
					WithName("test-name"),
				},
			},
			want: &CredentialLibrary{
				CredentialLibrary: &store.CredentialLibrary{
					StoreId:   cs.PublicId,
					VaultPath: "vault/path",
					Name:      "test-name",
				},
			},
			wantCreateErr: true,
		},
		{
			name: "with-name-method",
			args: args{
				storeId:   cs.PublicId,
				vaultPath: "vault/path",
				opts: []Option{
					WithMethod(MethodGet),
					WithName("test-name"),
				},
			},
			want: &CredentialLibrary{
				CredentialLibrary: &store.CredentialLibrary{
					StoreId:    cs.PublicId,
					VaultPath:  "vault/path",
					Name:       "test-name",
					HttpMethod: string(MethodGet),
				},
			},
		},
		{
			name: "valid-with-description",
			args: args{
				storeId:   cs.PublicId,
				vaultPath: "vault/path",
				opts: []Option{
					WithDescription("test-description"),
				},
			},
			want: &CredentialLibrary{
				CredentialLibrary: &store.CredentialLibrary{
					StoreId:     cs.PublicId,
					VaultPath:   "vault/path",
					Description: "test-description",
				},
			},
			wantCreateErr: true,
		},
		{
			name: "valid-with-post-method",
			args: args{
				storeId:   cs.PublicId,
				vaultPath: "vault/path",
				opts: []Option{
					WithMethod(MethodPost),
				},
			},
			want: &CredentialLibrary{
				CredentialLibrary: &store.CredentialLibrary{
					StoreId:    cs.PublicId,
					HttpMethod: "POST",
					VaultPath:  "vault/path",
				},
			},
		},
		{
			name: "valid-with-post-method-and-body",
			args: args{
				storeId:   cs.PublicId,
				vaultPath: "vault/path",
				opts: []Option{
					WithMethod(MethodPost),
					WithRequestBody([]byte("body")),
				},
			},
			want: &CredentialLibrary{
				CredentialLibrary: &store.CredentialLibrary{
					StoreId:         cs.PublicId,
					HttpMethod:      "POST",
					VaultPath:       "vault/path",
					HttpRequestBody: []byte("body"),
				},
			},
		},
		{
			name: "get-method-with-body",
			args: args{
				storeId:   cs.PublicId,
				vaultPath: "vault/path",
				opts: []Option{
<<<<<<< HEAD
					WithRequestBody([]byte("body")),
=======
					WithMethod(MethodGet),
					WithRequestBody("body"),
>>>>>>> 95295b3c
				},
			},
			want: &CredentialLibrary{
				CredentialLibrary: &store.CredentialLibrary{
					StoreId:         cs.PublicId,
					VaultPath:       "vault/path",
					HttpRequestBody: "body",
					HttpMethod:      "GET",
				},
			},
			wantCreateErr: true,
		},
	}

	for _, tt := range tests {
		tt := tt
		t.Run(tt.name, func(t *testing.T) {
			assert, require := assert.New(t), require.New(t)
			ctx := context.Background()
			got, err := NewCredentialLibrary(tt.args.storeId, tt.args.vaultPath, tt.args.opts...)
			if tt.wantErr {
				assert.Error(err)
				require.Nil(got)
				return
			}
			require.NoError(err)
			require.NotNil(got)

			assert.Emptyf(got.PublicId, "PublicId set")
			assert.Equal(tt.want, got)

			id, err := newCredentialLibraryId()
			assert.NoError(err)

			tt.want.PublicId = id
			got.PublicId = id

			err2 := rw.Create(ctx, got)
			if tt.wantCreateErr {
				assert.Error(err2)
			} else {
				assert.NoError(err2)
			}
		})
	}
}<|MERGE_RESOLUTION|>--- conflicted
+++ resolved
@@ -176,19 +176,15 @@
 				storeId:   cs.PublicId,
 				vaultPath: "vault/path",
 				opts: []Option{
-<<<<<<< HEAD
+					WithMethod(MethodGet),
 					WithRequestBody([]byte("body")),
-=======
-					WithMethod(MethodGet),
-					WithRequestBody("body"),
->>>>>>> 95295b3c
 				},
 			},
 			want: &CredentialLibrary{
 				CredentialLibrary: &store.CredentialLibrary{
 					StoreId:         cs.PublicId,
 					VaultPath:       "vault/path",
-					HttpRequestBody: "body",
+					HttpRequestBody: []byte("body"),
 					HttpMethod:      "GET",
 				},
 			},

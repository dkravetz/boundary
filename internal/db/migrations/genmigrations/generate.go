package main

import (
	"bytes"
	"fmt"
	"io/ioutil"
	"os"
	"sort"
	"strconv"
	"strings"
	"text/template"
)

// generate looks for migration sql in a directory for the given dialect and
// applies the templates below to the contents of the files, building up a
// migrations map for the dialect
func generate(dialect string) {
	baseDir := os.Getenv("GEN_BASEPATH") + "/internal/db/migrations"
	dir, err := os.Open(fmt.Sprintf("%s/%s", baseDir, dialect))
	if err != nil {
		fmt.Printf("error opening dir with dialect %s: %v\n", dialect, err)
		os.Exit(1)
	}
	versions, err := dir.Readdirnames(0)
	if err != nil {
		fmt.Printf("error reading dir names with dialect %s: %v\n", dialect, err)
		os.Exit(1)
	}
	outBuf := bytes.NewBuffer(nil)
	valuesBuf := bytes.NewBuffer(nil)

	sort.Strings(versions)

	isDev := false
	largestVer := 0
	for _, ver := range versions {
<<<<<<< HEAD
		verVal, err := strconv.Atoi(ver)
		if err != nil {
			if ver != "dev" {
				fmt.Printf("error reading major schema version directory %q.  Must be a number or 'dev'\n", ver)
				continue
			}
			verVal = largestVer + 1
		}
		if verVal > largestVer {
			largestVer = verVal
=======
		var verVal int
		switch ver {
		case "dev":
			verVal = largestVer + 1
		default:
			if verVal, err = strconv.Atoi(ver); err != nil {
				fmt.Printf("error reading major schema version directory %q.  Must be a number or 'dev'\n", ver)
				os.Exit(1)
			}
			if verVal > largestVer {
				largestVer = verVal
			}
>>>>>>> 8b39faef
		}

		dir, err := os.Open(fmt.Sprintf("%s/%s/%s", baseDir, dialect, ver))
		if err != nil {
			fmt.Printf("error opening dir with dialect %s: %v\n", dialect, err)
			os.Exit(1)
		}
		names, err := dir.Readdirnames(0)
		if err != nil {
			fmt.Printf("error reading dir names with dialect %s: %v\n", dialect, err)
			os.Exit(1)
		}

<<<<<<< HEAD
		if ver == "ver" && len(names) > 0 {
=======
		if ver == "dev" && len(names) > 0 {
>>>>>>> 8b39faef
			isDev = true
		}

		sort.Strings(names)
		for _, name := range names {
			if !strings.HasSuffix(name, ".sql") {
				continue
			}

			contents, err := ioutil.ReadFile(fmt.Sprintf("%s/%s/%s/%s", baseDir, dialect, ver, name))
			if err != nil {
				fmt.Printf("error opening file %s with dialect %s: %v", name, dialect, err)
				os.Exit(1)
			}

			vName := name
			nameParts := strings.SplitN(name, "_", 2)
			if len(nameParts) != 2 {
				continue
			}

			nameVer, err := strconv.Atoi(nameParts[0])
			if err != nil {
				fmt.Printf("Unable to get file version from %q\n", name)
				continue
			}
			vName = fmt.Sprintf("%02d_%s", (verVal*1000)+nameVer, nameParts[1])

			if err := migrationsValueTemplate.Execute(valuesBuf, struct {
				Name     string
				Contents string
			}{
				Name:     vName,
				Contents: string(contents),
			}); err != nil {
				fmt.Printf("error executing migrations value template for file %s/%s: %s", ver, name, err)
				os.Exit(1)
			}
		}
	}
	if err := migrationsTemplate.Execute(outBuf, struct {
		Type         string
		Values       string
		DevMigration bool
	}{
		Type:         dialect,
		Values:       valuesBuf.String(),
		DevMigration: isDev,
	}); err != nil {
		fmt.Printf("error executing migrations value template for dialect %s: %s", dialect, err)
		os.Exit(1)
	}

	outFile := fmt.Sprintf("%s/%s.gen.go", baseDir, dialect)
	if err := ioutil.WriteFile(outFile, outBuf.Bytes(), 0644); err != nil {
		fmt.Printf("error writing file %q: %v\n", outFile, err)
		os.Exit(1)
	}
}

var migrationsTemplate = template.Must(template.New("").Parse(
	`// Code generated by "make migrations"; DO NOT EDIT.
package migrations
	
import (
	"bytes"
)

<<<<<<< HEAD
=======
// DevMigration is true if the database schema that would be applied by
// InitStore would be from files in the /dev directory which indicates it would
// not be safe to run in a non dev environment.
>>>>>>> 8b39faef
var DevMigration = {{ .DevMigration }}

var {{ .Type }}Migrations = map[string]*fakeFile{
	"migrations": {
		name: "migrations",
	},
	{{ .Values }}
}
`))

var migrationsValueTemplate = template.Must(template.New("").Parse(
	`"migrations/{{ .Name }}": {
		name: "{{ .Name }}",
		bytes: []byte(` + "`\n{{ .Contents }}\n`" + `),
	},
`))<|MERGE_RESOLUTION|>--- conflicted
+++ resolved
@@ -34,18 +34,6 @@
 	isDev := false
 	largestVer := 0
 	for _, ver := range versions {
-<<<<<<< HEAD
-		verVal, err := strconv.Atoi(ver)
-		if err != nil {
-			if ver != "dev" {
-				fmt.Printf("error reading major schema version directory %q.  Must be a number or 'dev'\n", ver)
-				continue
-			}
-			verVal = largestVer + 1
-		}
-		if verVal > largestVer {
-			largestVer = verVal
-=======
 		var verVal int
 		switch ver {
 		case "dev":
@@ -58,7 +46,6 @@
 			if verVal > largestVer {
 				largestVer = verVal
 			}
->>>>>>> 8b39faef
 		}
 
 		dir, err := os.Open(fmt.Sprintf("%s/%s/%s", baseDir, dialect, ver))
@@ -72,11 +59,7 @@
 			os.Exit(1)
 		}
 
-<<<<<<< HEAD
-		if ver == "ver" && len(names) > 0 {
-=======
 		if ver == "dev" && len(names) > 0 {
->>>>>>> 8b39faef
 			isDev = true
 		}
 
@@ -145,12 +128,9 @@
 	"bytes"
 )
 
-<<<<<<< HEAD
-=======
 // DevMigration is true if the database schema that would be applied by
 // InitStore would be from files in the /dev directory which indicates it would
 // not be safe to run in a non dev environment.
->>>>>>> 8b39faef
 var DevMigration = {{ .DevMigration }}
 
 var {{ .Type }}Migrations = map[string]*fakeFile{

--- conflicted
+++ resolved
@@ -85,26 +85,6 @@
 	return user
 }
 
-<<<<<<< HEAD
-// TestGroup creates a group suitable for testing.
-func TestGroup(t *testing.T, conn *gorm.DB, orgId string, opt ...Option) *Group {
-	t.Helper()
-	require := require.New(t)
-	rw := db.New(conn)
-
-	grp, err := NewGroup(orgId, opt...)
-	require.NoError(err)
-	id, err := newGroupId()
-	require.NoError(err)
-	grp.PublicId = id
-	err = rw.Create(context.Background(), grp)
-	require.NoError(err)
-	require.NotEmpty(grp.PublicId)
-	return grp
-}
-
-=======
->>>>>>> ffddf24f
 // TestRole creates a role suitable for testing.
 func TestRole(t *testing.T, conn *gorm.DB, scopeId string, opt ...Option) *Role {
 	t.Helper()
@@ -124,8 +104,6 @@
 	require.Equal(opts.withDescription, role.Description)
 	require.Equal(opts.withName, role.Name)
 	return role
-<<<<<<< HEAD
-=======
 }
 
 // TestGroup creates a group suitable for testing.
@@ -143,5 +121,4 @@
 	require.NoError(err)
 	require.NotEmpty(grp.PublicId)
 	return grp
->>>>>>> ffddf24f
 }